--- conflicted
+++ resolved
@@ -57,6 +57,7 @@
 
 function recursePages (url, out) {
   function _getPage (url) {
+    console.log('get page'.yellow, url)
     return rp({
       transform: (body, response) => {
         return {body, headers: response.headers} },
@@ -79,7 +80,6 @@
       const nextPageHeader = arrayOfRelHeaders.filter(([urlTag, rel]) => /next/.test(rel))
       if (nextPageHeader && nextPageHeader.length && nextPageHeader[0].length) {
         const [[nextUrlTag]] = nextPageHeader
-        console.log('recurse',nextUrlTag.slice(1, nextUrlTag.length - 1))
         return recursePages(nextUrlTag.slice(1, nextUrlTag.length - 1), out)
       } else {
         return out
@@ -175,21 +175,16 @@
   return requestCanvas(`courses/sis_course_id:${unique_id}`)
 }
 
-<<<<<<< HEAD
 function sendCsvFile (filename, json=false,account=1, options={}) {
   const {batchMode, batchTerm} = options
-  console.log('Ready to send CSV file: ' + filename, batchMode, batchTerm)
-=======
-function sendCsvFile (filename, account=1) {
-  log.info(`Sending CSV file ${filename} to canvas`) 
->>>>>>> 076010f9
+  log.info('Ready to send CSV file: ' + filename, batchMode, batchTerm)
   var formData = {
     attachment: [
       fs.createReadStream(filename)
     ]
   }
   const url = `${apiUrl}/accounts/${account}/sis_imports${batchMode?'?batch_mode=1':''}${batchTerm?'&batch_mode_term_id='+batchTerm:''}`
-  console.log('url', url)
+  log.info('url', url)
 
   return rp({
     url,
