const got = require('got')
const queryString = require('query-string')
const augmentGenerator = require('./lib/augmentGenerator')
const Joi = require('@hapi/joi')

function removeToken (err) {
  delete err.gotOptions
  delete err.response
  return err
}

function getNextUrl (linkHeader) {
  const next = linkHeader.split(',').find(l => l.search(/rel="next"$/) !== -1)

  const url = next && next.match(/<(.*?)>/)
  return url && url[1]
}

module.exports = (apiUrl, apiKey, options = {}) => {
  const log = options.log || (() => {})

  const canvasGot = got.extend({
    headers: {
      Authorization: `Bearer ${apiKey}`
    },
    json: true
  })

  async function requestUrl (endpoint, method = 'GET', body = {}, options = {}) {
    log(`Request ${method} ${endpoint}`)

    if (method === 'GET') {
      process.emitWarning('requestUrl() with "GET" methods is deprecated. Use get(), list() or listPaginated() instead.', 'DeprecationWarning')
    }

    try {
      const result = await canvasGot({
        baseUrl: apiUrl,
        body: body,
        url: endpoint,
        method,
        ...options
      })

      log(`Response from ${method} ${endpoint}`)
      return result
    } catch (err) {
      throw removeToken(err)
    }
  }

  async function get (endpoint, queryParams = {}) {
    try {
      const result = await canvasGot({
        url: endpoint,
        baseUrl: apiUrl,
        method: 'GET',
        query: queryString.stringify(queryParams, { arrayFormat: 'bracket' })
      })
      return result
    } catch (err) {
      throw removeToken(err)
    }
  }

  async function * list (endpoint, queryParams = {}) {
<<<<<<< HEAD
    for await (let page of listPaginated(endpoint, queryParams)) {
      Joi.assert(page, Joi.array(), `The function ".list()" should be used with endpoints that return arrays. Use "get()" instead with the endpoint ${endpoint}.`)

=======
    for await (const page of listPaginated(endpoint, queryParams)) {
>>>>>>> 8da22e4d
      log(`Traversing a page...`)

      for (const element of page) {
        yield element
      }
    }
  }

  async function * listPaginated (endpoint, queryParams = {}) {
    try {
      const query = queryString.stringify(queryParams, { arrayFormat: 'bracket' })
      const first = await canvasGot.get({
        query,
        url: endpoint,
        baseUrl: apiUrl
      })

      yield first.body
      let url = first.headers && first.headers.link && getNextUrl(first.headers.link)

      while (url) {
        log(`Request GET ${url}`)

        const response = await canvasGot.get({ url })

        log(`Response from GET ${url}`)
        yield response.body
        url = response.headers && response.headers.link && getNextUrl(response.headers.link)
      }
    } catch (err) {
      throw removeToken(err)
    }
  }

  return {
    requestUrl,
    get,
    list: augmentGenerator(list),
    listPaginated: augmentGenerator(listPaginated)
  }
}<|MERGE_RESOLUTION|>--- conflicted
+++ resolved
@@ -64,13 +64,9 @@
   }
 
   async function * list (endpoint, queryParams = {}) {
-<<<<<<< HEAD
-    for await (let page of listPaginated(endpoint, queryParams)) {
+    for await (const page of listPaginated(endpoint, queryParams)) {
       Joi.assert(page, Joi.array(), `The function ".list()" should be used with endpoints that return arrays. Use "get()" instead with the endpoint ${endpoint}.`)
-
-=======
-    for await (const page of listPaginated(endpoint, queryParams)) {
->>>>>>> 8da22e4d
+      
       log(`Traversing a page...`)
 
       for (const element of page) {
