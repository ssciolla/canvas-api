const got = require('got')
const queryString = require('query-string')
const augmentGenerator = require('./lib/augmentGenerator')
const FormData = require('form-data')
const fs = require('fs')
const Joi = require('@hapi/joi')
const debug = require('debug')('canvas-api')

function removeToken (err) {
  delete err.gotOptions
  delete err.response
  return err
}

function getNextUrl (linkHeader) {
  const next = linkHeader.split(',').find(l => l.search(/rel="next"$/) !== -1)

  const url = next && next.match(/<(.*?)>/)
  return url && url[1]
}

module.exports = (apiUrl, apiKey, options = {}) => {
  if (options.log) {
    process.emitWarning('The "log" option is deprecated. Use DEBUG=canvas-api environment variable to enable debugging (more detailed)', 'DeprecationWarning')
  }

  const log = options.log || (() => {})

  const canvasGot = got.extend({
    headers: {
      Authorization: `Bearer ${apiKey}`
    },
    json: true
  })

  async function requestUrl (endpoint, method = 'GET', body = {}, options = {}) {
    log(`Request ${method} ${endpoint}`)
    debug(`requestUrl() ${method} ${endpoint}`)

    if (method === 'GET') {
      process.emitWarning('requestUrl() with "GET" methods is deprecated. Use get(), list() or listPaginated() instead.', 'DeprecationWarning')
    }

    try {
      const result = await canvasGot({
        baseUrl: apiUrl,
        body: body,
        url: endpoint,
        method,
        ...options
      })

      debug(`Successful request ${method} ${endpoint} - returning`)
      log(`Response from ${method} ${endpoint}`)
      return result
    } catch (err) {
      debug(`Error in requestUrl() ${err.name}`)
      throw removeToken(err)
    }
  }

  async function get (endpoint, queryParams = {}) {
    debug(`get() ${endpoint}`)
    try {
      const result = await canvasGot({
        url: endpoint,
        baseUrl: apiUrl,
        method: 'GET',
        query: queryString.stringify(queryParams, { arrayFormat: 'bracket' })
      })
      debug(`Response from get() ${endpoint}`)
      return result
    } catch (err) {
      debug(`Error in get() ${err.name}`)
      throw removeToken(err)
    }
  }

  async function * list (endpoint, queryParams = {}) {
<<<<<<< HEAD
    debug(`list() ${endpoint}`)
    for await (let page of listPaginated(endpoint, queryParams)) {
=======
    for await (const page of listPaginated(endpoint, queryParams)) {
>>>>>>> 2c5c01ce
      Joi.assert(page, Joi.array(), `The function ".list()" should be used with endpoints that return arrays. Use "get()" instead with the endpoint ${endpoint}.`)

      log(`list() ${endpoint}. Traversing a page...`)
      debug(`Traversing a page`)

      for (const element of page) {
        yield element
      }
    }
  }

  async function * listPaginated (endpoint, queryParams = {}) {
    debug(`listPaginated() ${endpoint}`)
    try {
      const query = queryString.stringify(queryParams, { arrayFormat: 'bracket' })
      const first = await canvasGot.get({
        query,
        url: endpoint,
        baseUrl: apiUrl
      })

      debug(`listPaginated() ${endpoint} - Yielding first page`)

      yield first.body
      let url = first.headers && first.headers.link && getNextUrl(first.headers.link)

      while (url) {
        log(`Request GET ${url}`)
        debug(`listPaginated() ${endpoint} - Requesting ${url}`)

        const response = await canvasGot.get({ url })

        log(`Response from GET ${url}`)
        yield response.body
        url = response.headers && response.headers.link && getNextUrl(response.headers.link)
      }
    } catch (err) {
      throw removeToken(err)
    }
  }

  async function sendSis (endpoint, attachment, body = {}) {
    const form = new FormData()

    for (const key in body) {
      form.append(key, body[key])
    }

    form.append('attachment', fs.createReadStream(attachment))

    return canvasGot
      .post({
        url: endpoint,
        baseUrl: apiUrl,
        json: false,
        body: form
      })
      .then(response => {
        response.body = JSON.parse(response.body)
        return response
      })
  }

  return {
    requestUrl,
    get,
    list: augmentGenerator(list),
    listPaginated: augmentGenerator(listPaginated),
    sendSis
  }
}<|MERGE_RESOLUTION|>--- conflicted
+++ resolved
@@ -77,12 +77,9 @@
   }
 
   async function * list (endpoint, queryParams = {}) {
-<<<<<<< HEAD
     debug(`list() ${endpoint}`)
-    for await (let page of listPaginated(endpoint, queryParams)) {
-=======
+
     for await (const page of listPaginated(endpoint, queryParams)) {
->>>>>>> 2c5c01ce
       Joi.assert(page, Joi.array(), `The function ".list()" should be used with endpoints that return arrays. Use "get()" instead with the endpoint ${endpoint}.`)
 
       log(`list() ${endpoint}. Traversing a page...`)
