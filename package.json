{
  "name": "canvas-api",
<<<<<<< HEAD
  "version": "2.9.0",
=======
  "version": "2.9.1",
>>>>>>> 076010f9
  "description": " Functions for communicating with Canvas LMS",
  "main": "index.js",
  "scripts": {
    "test": "echo \"Error: no test specified\" && exit 1"
  },
  "author": "emilsten@kth.se",
  "license": "MIT",
  "dependencies": {
    "colors": "^1.1.2",
    "request": "^2.78.0",
    "request-promise": "^4.1.1",
    "kth-console-log": "1.x"
  },
  "devDependencies": {
    "console-stamp": "^0.2.4"
  }
}<|MERGE_RESOLUTION|>--- conflicted
+++ resolved
@@ -1,10 +1,6 @@
 {
   "name": "canvas-api",
-<<<<<<< HEAD
-  "version": "2.9.0",
-=======
   "version": "2.9.1",
->>>>>>> 076010f9
   "description": " Functions for communicating with Canvas LMS",
   "main": "index.js",
   "scripts": {
